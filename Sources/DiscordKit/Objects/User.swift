--- conflicted
+++ resolved
@@ -8,11 +8,7 @@
 
 public struct User: Codable, GatewayData, Equatable {
     // To work around the default access level
-<<<<<<< HEAD
-    public init(id: Snowflake, username: String, discriminator: String, avatar: String?, bot: Bool?, bio: String?, system: Bool?, mfa_enabled: Bool?, banner: String?, accent_color: Int?, locale: Locale?, verified: Bool?, flags: User.Flags?, premium_type: User.PremiumType?, public_flags: User.Flags?) {
-=======
-    public init(id: Snowflake, username: String, discriminator: String, avatar: HashedAsset?, bot: Bool?, bio: String?, system: Bool?, mfa_enabled: Bool?, banner: HashedAsset?, accent_color: Int?, locale: Locale?, verified: Bool?, flags: Int?, premium_type: PremiumType?, public_flags: Int?) {
->>>>>>> e8b3e8a8
+    public init(id: Snowflake, username: String, discriminator: String, avatar: HashedAsset?, bot: Bool?, bio: String?, system: Bool?, mfa_enabled: Bool?, banner: HashedAsset?, accent_color: Int?, locale: Locale?, verified: Bool?, flags: User.Flags?, premium_type: PremiumType?, public_flags: User.Flags?) {
         self.id = id
         self.username = username
         self.discriminator = discriminator
@@ -42,13 +38,8 @@
     public let discriminator: String
 
     /// User's avatar hash
-<<<<<<< HEAD
-    public let avatar: String?
+    public let avatar: HashedAsset?
 
-=======
-    public let avatar: HashedAsset?
-    
->>>>>>> e8b3e8a8
     /// If this user is a bot
     public let bot: Bool?
 
@@ -62,13 +53,8 @@
     public let mfa_enabled: Bool?
 
     /// Banner image hash (nitro-only)
-<<<<<<< HEAD
-    public let banner: String?
+    public let banner: HashedAsset?
 
-=======
-    public let banner: HashedAsset?
-    
->>>>>>> e8b3e8a8
     /// Banner color
     public let accent_color: Int?
 
@@ -155,13 +141,8 @@
     public let accent_color: Int?
 
     /// Banner image hash (nitro-only)
-<<<<<<< HEAD
-    public let banner: String?
+    public let banner: HashedAsset?
 
-=======
-    public let banner: HashedAsset?
-    
->>>>>>> e8b3e8a8
     /// User's avatar hash
     public let avatar: HashedAsset?
 }
